--- conflicted
+++ resolved
@@ -2,11 +2,7 @@
 
 setup(
     name='netort',
-<<<<<<< HEAD
     version='0.6.1',
-=======
-    version='0.3.4',
->>>>>>> 0e32eb6a
     description='common library for yandex-load org',
     longer_description='''
 common library for yandex-load org
