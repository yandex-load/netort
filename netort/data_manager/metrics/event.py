from ..common.interfaces import AbstractMetric, TypeEvents, TypeHistogram
import numpy as np


class Event(AbstractMetric):
<<<<<<< HEAD
    def __init__(self, meta, parent, queue):
        super(Event, self).__init__(meta, parent, queue)
=======
    def __init__(self, meta, queue, raw=True, aggregate=False):
        super(Event, self).__init__(meta, queue, raw, aggregate)
>>>>>>> 8290d11c
        self.dtypes = {
            'ts': np.int64,
            'value': np.str,
        }
        self.columns = ['ts', 'value']

    @property
    def type(self):
        return TypeEvents

    @property
    def aggregate_types(self):
        return [TypeHistogram]<|MERGE_RESOLUTION|>--- conflicted
+++ resolved
@@ -3,13 +3,9 @@
 
 
 class Event(AbstractMetric):
-<<<<<<< HEAD
-    def __init__(self, meta, parent, queue):
-        super(Event, self).__init__(meta, parent, queue)
-=======
-    def __init__(self, meta, queue, raw=True, aggregate=False):
+
+    def __init__(self, meta, parent, queue, raw=True, aggregate=False):
         super(Event, self).__init__(meta, queue, raw, aggregate)
->>>>>>> 8290d11c
         self.dtypes = {
             'ts': np.int64,
             'value': np.str,
