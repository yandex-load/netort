--- conflicted
+++ resolved
@@ -253,21 +253,7 @@
                 if callback == self.client.put:
                     for id_ in ids.index:
                         if id_ not in self.client.public_ids:
-<<<<<<< HEAD
                             self.create_metric(id_)
-=======
-                            metric = self.client.job.manager.get_metric_by_id(id_)
-                            try:
-                                metric.tag = self.register_metric(metric)
-                                logger.debug(
-                                    'Successfully received tag %s for metric.local_id: %s',
-                                    metric.tag, metric.local_id
-                                )
-                                self.client.public_ids[metric.local_id] = metric.tag
-                            except HTTPError:
-                                logger.error("Luna service unavailable", exc_info=True)
-                                self.stop()
->>>>>>> 8290d11c
             time.sleep(1)
         logger.info('Metric registration thread interrupted!')
         self._finished.set()
@@ -369,7 +355,7 @@
         self._finished.set()
 
     def __update_case_record(self, metric_id, case_name):
-
+        pass
 
     def __process_pending_queue(self):
         exec_time_start = time.time()
