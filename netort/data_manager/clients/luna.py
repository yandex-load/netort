--- conflicted
+++ resolved
@@ -337,47 +337,6 @@
         self._finished.set()
 
     def _process_pending_queue(self, progress=False):
-<<<<<<< HEAD
-        self.data['max_length'] = 0
-        while self.data['max_length'] < MAX_DF_LENGTH and not self._interrupted.is_set():
-            try:
-                data_type, raw_df = self.queue.get_nowait()
-                if progress:
-                    logger.info("{} entries in queue remaining".format(self.client.pending_queue.qsize()))
-            except queue.Empty:
-                if self._stopped.is_set():
-                    break
-                time.sleep(SLEEP_ON_EMPTY)
-            else:
-                df = self.__update_df(data_type, raw_df)
-                if df.empty:
-                    logger.debug('Df is empty')
-                    continue
-                if not self.data.get(data_type):
-                    self.data[data_type.table_name] = {}
-                    self.data[data_type.table_name]['dataframe'] = [df]
-                    self.data[data_type.table_name]['columns'] = self.client.luna_columns + data_type.columns
-                else:
-                    self.data[data_type.table_name]['data'].append(df)
-                self.data['max_length'] = self.__update_max_length(df.shape[0])
-
-        for table_name, data in self.data.items():
-            if table_name is not 'max_length':
-                result_df = pd.concat(data['dataframe'])
-                try:
-                    self.__upload_data(table_name, result_df, data['columns'])
-                except ConnectionError:
-                    logger.warning('Failed to upload data to luna backend after consecutive retries. '
-                                   'Attempt to send data in two halves')
-                    try:
-                        self.__upload_data(table_name, result_df.head(len(result_df)//2), data['columns'])
-                        self.__upload_data(
-                            table_name, result_df.tail(len(result_df) - len(result_df)//2), data['columns']
-                        )
-                    except ConnectionError:
-                        logger.warning('Failed to upload data to luna backend after consecutive retries. Sorry.')
-        self.data = {}
-=======
 
         try:
             data_type, raw_df = self.queue.get_nowait()
@@ -387,7 +346,6 @@
             time.sleep(SLEEP_ON_EMPTY)
         else:
             self.__update_df(data_type, raw_df)
->>>>>>> a9bc83bf
 
     def __update_max_length(self, new_length):
         return new_length if self.data['max_length'] < new_length else self.data['max_length']
@@ -434,9 +392,6 @@
                 try:
                     self.__send_upload(table_name, data['dataframe'], data['columns'])
 
-<<<<<<< HEAD
-    def __upload_data(self, table_name, df, columns):
-=======
                 except ConnectionError:
                     logger.warning('Failed to upload data to luna backend after consecutive retries. '
                                    'Attempt to send data in two halves')
@@ -459,7 +414,6 @@
                 self.data['max_length'] = 0
 
     def __send_upload(self, table_name, df, columns):
->>>>>>> a9bc83bf
         body = df.to_csv(
             sep='\t',
             header=False,
@@ -482,19 +436,8 @@
         }
         req.data = body
         prepared_req = req.prepare()
-<<<<<<< HEAD
-        logger.debug('Body content length: %s, df size: %s; content head\n%s',
-                     prepared_req.headers['Content-Length'], df.shape, df.head())
-        # logger.debug('Prepared request: %s' % '{}\n{}\n{}\n\n{}'.format(
-        #     '-----------START-----------',
-        #     prepared_req.method + ' ' + prepared_req.url,
-        #     '\n'.join('{}: {}'.format(k, v) for k, v in prepared_req.headers.items()),
-        #     prepared_req.body,
-        # ))
-=======
         # logger.debug('Body content length: %s, df size: %s; content is\n%s',
         #              prepared_req.headers['Content-Length'], df.shape, df)
->>>>>>> a9bc83bf
 
         try:
             resp = send_chunk(self.session, prepared_req)
