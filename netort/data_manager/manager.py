# TODO: move code that works with config to library's clients (e.g., Volta). Classes of this library should provide constructors with described arguments only
import logging
import uuid
import time
import os
import pwd
import six
from netort.data_manager.metrics import Aggregate, Metric, Event

if six.PY3:
    from queue import Queue
else:  # six.PY2
    from Queue import Queue

import pandas as pd

from data_manager.clients import available_clients
from data_manager.metrics import available_metrics
from data_manager.router import MetricsRouter

import warnings
# FIXME: this one is dangerous because it ignores all FutureWarnings, not only required one
warnings.filterwarnings("ignore", category=FutureWarning)  # pandas sorting warnings


logger = logging.getLogger(__name__)


class DataSession(object):
    """
    Workflow:
        * create DataSession object
        * use `new_metric` to add metrics to your datasession
        * use `metric.put` to add data to the metric
        * call `close` to close your datasession

    Note:
        * send your data in chunks because it could be of bigger size that server's buffer

    Args:
        config(dict): configuration options (list of DataManager clients, test meta data etc)

    TODO:
        * move config parameters to kwargs, describe them here
        * chunkify data for upload inside the uploader code
        * fight performance issues (probably caused by poor pandas write_csv performance)
    """
    def __init__(self,  config):
        self.config = config
        self.operator = self.__get_operator()
        self.job_id = config.get('test_id', 'job_{uuid}'.format(uuid=uuid.uuid4()))
        logger.info('Created new local data session: %s', self.job_id)
        self.test_start = config.get('test_start', int(time.time() * 10**6))
        self.artifacts_base_dir = config.get('artifacts_base_dir', './logs')
        self._artifacts_dir = None
        self.manager = DataManager()

        self.clients = []
        self.__create_clients(config.get('clients', []))
        logger.debug('DataSession clients: %s', self.clients)
        logger.debug('DataSession subscribers: %s', self.manager.subscribers)

    # TODO: extract client creation as factory method
    # TODO: consider removing clients from config and add them via `new_client` method
    def __create_clients(self, clients):
        for client_meta in clients:
            type_ = client_meta.get('type')
            filter_ = client_meta.get('filter', {'type': '__ANY__'})
            if not type_:
                raise ValueError('Client type should be defined.')
            if type_ in available_clients:
                client = available_clients[type_](client_meta, self)
                self.subscribe(client.put, filter_)
                self.clients.append(client)
            else:
                raise NotImplementedError('Unknown client type: %s' % type_)

    # FIXME: move parameters from dict to args/kwargs, describe in docstring
    def new_metric(self, meta):
        return self.manager.new_metric(meta)

    def new_true_metric(self, name, raw=True, aggregate=False, **kw):
        return self.manager.new_true_metric(name, raw, aggregate, **kw)

    def new_event_metric(self, name, raw=True, aggregate=False, **kw):
        return self.manager.new_event_metric(name, raw, aggregate, **kw)

    # FIXME: if dict is passed instead of str to name, test will break
    def new_aggregated_metric(self, name, **kw):
        return self.manager.new_aggregated_metric(name, **kw)

    def subscribe(self, callback, filter_):
        return self.manager.subscribe(callback, filter_)

    def get_metric_by_id(self, id_):
        return self.manager.get_metric_by_id(id_)

    def update_job(self, meta):
        for client in self.clients:
            try:
                client.update_job(meta)
            except Exception:
                logger.warning('Client %s job update failed', client)
                logger.debug('Client %s job update failed', client, exc_info=True)
            else:
                logger.debug('Client job updated: %s', client)

    def update_metric(self, meta):
        for client in self.clients:
            try:
                client.update_metric(meta)
            except Exception:
                logger.warning('Client %s metric update failed', client)
                logger.debug('Client %s metric update failed', client, exc_info=True)
            else:
                logger.debug('Client metric updated: %s', client)

    # TODO: artifacts dir should be inside "local" client. Or does it?
    @property
    def artifacts_dir(self):
        if not self._artifacts_dir:
            dir_name = "{dir}/{id}".format(dir=self.artifacts_base_dir, id=self.job_id)
            if not os.path.isdir(dir_name):
                os.makedirs(dir_name)
            os.chmod(dir_name, 0o755)
            self._artifacts_dir = os.path.abspath(dir_name)
        return self._artifacts_dir

    def __get_operator(self):
        try:
            return self.config.get('operator') or pwd.getpwuid(os.geteuid())[0]
        except:  # noqa: E722
            logger.error(
                "Couldn't get username from the OS. Please, set the 'operator' option explicitly in your config "
                "file.")
            raise

    def close(self):
        logger.info('DataSession received close signal.')
        logger.info('Closing DataManager')
        self.manager.close()
        logger.info('Waiting the rest of data from router...')
        self.manager.router.join()
        logger.info('Sending close to DataSession clients...')
        for client in self.clients:
            try:
                client.close()
            except Exception:
                logger.warning('Client %s failed to close', client)
            else:
                logger.debug('Client closed: %s', client)
        logger.info('DataSession finished!')


class DataManager(object):
    """DataManager routes data to subscribers using metrics meta as a filter. When someone calls
    `new_metric`, DataManager will find the subscribers that are interested in this metric (using meta).
    When someone calls `subscribe`, DataManager finds the metrics that this subscriber is interested in.

    MetricsRouter is a facility that DataManager uses for passing incoming data to subscribers.

    Attributes:
        metrics (dict): All registered metrics for DataManager session
        subscribers (pd.DataFrame): All registered subscribers for DataManager session
        callbacks (pd.DataFrame): callbacks for metric ids <-> subscribers' callbacks, used by router
        routing_queue (Queue): incoming unrouted metrics data,
            will be processed by MetricsRouter to subscribers' callbacks
        router (MetricsRouter object): Router thread. Read routing queue, concat incoming messages by metrics.type,
            left join by callback and call callback w/ resulting dataframe
    """
    def __init__(self):
        self.metrics = {}
        self.metrics_meta = pd.DataFrame(columns=['type'])
        self.subscribers = pd.DataFrame(columns=['type'])
        self.callbacks = pd.DataFrame(columns=['id', 'callback'])
        self.routing_queue = Queue()
        self.router = MetricsRouter(self)
        self.router.start()

    def new_metric(self, meta, parent=''):
        """
        Create and register metric,
        create entry in Case table if it has parent case,
        find subscribers for this metric (using meta as filter) and subscribe

        Return:
            metric (available_metrics[0]): one of Metric
        """
        type_ = meta.get('type')
        if not type_:
            raise ValueError('Metric type should be defined.')

        if type_ in available_metrics:
            metric_obj = available_metrics[type_](meta, parent, self.routing_queue)  # create metric object
            metric_meta = pd.DataFrame({metric_obj.local_id: meta}).T  # create metric meta
            self.metrics_meta = self.metrics_meta.append(metric_meta)  # register metric meta
            self.metrics[metric_obj.local_id] = metric_obj  # register metric object

            # find subscribers for this metric
            this_metric_subscribers = self.__reversed_filter(self.subscribers, meta)
            if this_metric_subscribers.empty:
                logger.debug('subscriber for metric %s not found', metric_obj.local_id)
            else:
                logger.debug('Found subscribers for this metric, subscribing...: %s', this_metric_subscribers)
                # attach this metric id to discovered subscribers and select id <-> callbacks
                this_metric_subscribers['id'] = metric_obj.local_id
                found_callbacks = this_metric_subscribers[['id', 'callback']].set_index('id')
                # add this metric callbacks to DataManager's callbacks
                self.callbacks = self.callbacks.append(found_callbacks)
            return metric_obj
        else:
            raise NotImplementedError('Unknown metric type: %s' % type_)

    def new_true_metric(self, name, parent='', raw=True, aggregate=False, **kw):
        """
        Create and register metric,
        find subscribers for this metric (using meta as filter) and subscribe

        Return:
            metric (available_metrics[0]): one of Metric
        """

        metric_info = {'type': 'metrics',
                       'name': name,
                       }
        if kw is not None:
            metric_info.update(kw)
        metric_obj = Metric(metric_info, parent=parent, queue=self.routing_queue, raw=raw, aggregate=aggregate)  # create metric object
        metric_meta = pd.DataFrame({metric_obj.local_id: metric_info}).T  # create metric meta
        self.metrics_meta = self.metrics_meta.append(metric_meta)  # register metric meta
        self.metrics[metric_obj.local_id] = metric_obj  # register metric object

        # find subscribers for this metric
        this_metric_subscribers = self.__reversed_filter(self.subscribers, metric_info)
        if this_metric_subscribers.empty:
            logger.debug('subscriber for metric %s not found', metric_obj.local_id)
        else:
            logger.debug('Found subscribers for this metric, subscribing...: %s', this_metric_subscribers)
            # attach this metric id to discovered subscribers and select id <-> callbacks
            this_metric_subscribers['id'] = metric_obj.local_id
            found_callbacks = this_metric_subscribers[['id', 'callback']].set_index('id')
            # add this metric callbacks to DataManager's callbacks
            self.callbacks = self.callbacks.append(found_callbacks)
        return metric_obj

<<<<<<< HEAD
    def new_aggregated_metric(self, name, parent, case_name, **kw):
=======
    def new_event_metric(self, name, raw=True, aggregate=False, **kw):
        """
        Create and register metric,
        find subscribers for this metric (using meta as filter) and subscribe

        Return:
            metric (available_metrics[0]): one of Metric
        """

        metric_info = {'type': 'event',
                       'name': name,
                       }
        if kw is not None:
            metric_info.update(kw)
        metric_obj = Event(metric_info, self.routing_queue, raw=raw, aggregate=aggregate)  # create metric object
        metric_meta = pd.DataFrame({metric_obj.local_id: metric_info}).T  # create metric meta
        self.metrics_meta = self.metrics_meta.append(metric_meta)  # register metric meta
        self.metrics[metric_obj.local_id] = metric_obj  # register metric object

        # find subscribers for this metric
        this_metric_subscribers = self.__reversed_filter(self.subscribers, metric_info)
        if this_metric_subscribers.empty:
            logger.debug('subscriber for metric %s not found', metric_obj.local_id)
        else:
            logger.debug('Found subscribers for this metric, subscribing...: %s', this_metric_subscribers)
            # attach this metric id to discovered subscribers and select id <-> callbacks
            this_metric_subscribers['id'] = metric_obj.local_id
            found_callbacks = this_metric_subscribers[['id', 'callback']].set_index('id')
            # add this metric callbacks to DataManager's callbacks
            self.callbacks = self.callbacks.append(found_callbacks)
        return metric_obj


    def new_aggregated_metric(self, name, **kw):
>>>>>>> 8290d11c
        meta = {
            'type': Aggregate.type,
            'name': name,
            'case_name': case_name
            # 'group': group
        }
        meta.update(kw)
        return self.new_metric(meta, parent=parent)

    def subscribe(self, callback, filter_):
        """
        Create and register metric subscriber,
        find metrics for this subscriber (using filter_) and subscribe

        Args:
            callback (object method): subscriber's callback
            filter_ (dict): filter dict

        filter sample:
            {'type': 'metrics', 'source': 'gun'}
        """
        sub_id = "subscriber_{uuid}".format(uuid=uuid.uuid4())
        # register subscriber in manager
        sub = pd.DataFrame({sub_id: filter_}).T
        sub['callback'] = callback
        self.subscribers = self.subscribers.append(sub)

        # find metrics for subscriber using `filter`
        this_subscriber_metrics = self.__filter(self.metrics_meta, filter_)
        if this_subscriber_metrics.empty:
            logger.debug('Metrics for subscriber %s not found', sub_id)
        else:
            logger.debug('Found metrics for this subscriber, subscribing...: %s', this_subscriber_metrics)
            # attach this sub callback to discovered metrics and select id <-> callbacks
            this_subscriber_metrics['callback'] = callback
            prepared_callbacks = this_subscriber_metrics[['callback']]
            # add this subscriber callbacks to DataManager's callbacks
            self.callbacks = self.callbacks.append(prepared_callbacks)

    def get_metric_by_id(self, id_):
        return self.metrics.get(id_)

    @staticmethod
    def __filter(filterable, filter_, logic_operation='and'):
        """ filtering DataFrame using filter_ key-value conditions applying logic_operation
        only find rows strictly fitting the filter_ criterion"""
        condition = []
        if not filter_:
            return filterable
        elif filter_.get('type') == '__ANY__':
            return filterable
        else:
            for key, value in filter_.items():
                condition.append('{key} == "{value}"'.format(key=key, value=value))
        try:
            res = filterable.query(" {operation} ".format(operation=logic_operation).join(condition))
        except pd.core.computation.ops.UndefinedVariableError:
            return pd.DataFrame()
        else:
            return res

    @staticmethod
    def __reversed_filter(filterable, filter_, logic_operation='and'):
        """ reverse filtering DataFrame using filter_ key-value conditions applying logic_operation
        find rows where existing filterable columns (and its values) fitting the filter_ criterion"""
        condition = []
        try:
            subscribers_for_any = filterable.query('type == "__ANY__"')
        except pd.core.computation.ops.UndefinedVariableError:
            subscribers_for_any = pd.DataFrame()
        if not filter_:
            return filterable
        else:
            for existing_col in filterable:
                for meta_tag, meta_value in filter_.items():
                    if meta_tag == existing_col:
                        condition.append('{key} == "{value}"'.format(key=meta_tag, value=meta_value))
            try:
                res = filterable.query(" {operation} ".format(operation=logic_operation).join(condition))
            except pd.core.computation.ops.UndefinedVariableError:
                return pd.DataFrame().append(subscribers_for_any)
            else:
                return res.append(subscribers_for_any)

    def close(self):
        self.router.close()


def usage_sample():
    import time
    import pandas as pd
    config = {
        'clients': [
            {
                'type': 'luna',
                'api_address': 'http://127.0.0.1:8000',
                'user_agent': 'Tank Test',
            },
            # {
            #     'type': 'local_storage',
            # }
        ],
        'test_start': int(time.time()),
        'artifacts_base_dir': './logs'
    }
    data_session = DataSession(config=config)

    metric_meta = {
        'type': 'metrics',
        'name': 'cpu_usage',
        'hostname': 'localhost',
        'some_meta_key': 'some_meta_value'
    }

    metric_obj = data_session.new_metric(metric_meta)
    time.sleep(1)
    df = pd.DataFrame([[123, 123.123, "trash"]], columns=['ts', 'value', 'trash'])
    metric_obj.put(df)
    df2 = pd.DataFrame([[456, 456.456]], columns=['ts', 'value'])
    metric_obj.put(df2)
    time.sleep(10)
    df = pd.DataFrame([[123, 123.123]], columns=['ts', 'value'])
    metric_obj.put(df)
    df2 = pd.DataFrame([[456, 456.456]], columns=['ts', 'value'])
    metric_obj.put(df2)
    time.sleep(5)
    data_session.close()


if __name__ == '__main__':
    logging.basicConfig(level='DEBUG')
    logger = logging.getLogger(__name__)
    usage_sample()<|MERGE_RESOLUTION|>--- conflicted
+++ resolved
@@ -10,13 +10,14 @@
 if six.PY3:
     from queue import Queue
 else:  # six.PY2
+    # noinspection PyUnresolvedReferences
     from Queue import Queue
 
 import pandas as pd
 
-from data_manager.clients import available_clients
-from data_manager.metrics import available_metrics
-from data_manager.router import MetricsRouter
+from netort.data_manager.clients import available_clients
+from netort.data_manager.metrics import available_metrics
+from netort.data_manager.router import MetricsRouter
 
 import warnings
 # FIXME: this one is dangerous because it ignores all FutureWarnings, not only required one
@@ -243,10 +244,7 @@
             self.callbacks = self.callbacks.append(found_callbacks)
         return metric_obj
 
-<<<<<<< HEAD
-    def new_aggregated_metric(self, name, parent, case_name, **kw):
-=======
-    def new_event_metric(self, name, raw=True, aggregate=False, **kw):
+    def new_event_metric(self, name, parent, raw=True, aggregate=False, **kw):
         """
         Create and register metric,
         find subscribers for this metric (using meta as filter) and subscribe
@@ -257,6 +255,7 @@
 
         metric_info = {'type': 'event',
                        'name': name,
+                       'parent': parent
                        }
         if kw is not None:
             metric_info.update(kw)
@@ -278,9 +277,7 @@
             self.callbacks = self.callbacks.append(found_callbacks)
         return metric_obj
 
-
-    def new_aggregated_metric(self, name, **kw):
->>>>>>> 8290d11c
+    def new_aggregated_metric(self, name, parent, case_name, **kw):
         meta = {
             'type': Aggregate.type,
             'name': name,
