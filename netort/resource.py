--- conflicted
+++ resolved
@@ -165,11 +165,7 @@
             try:
                 return func(self, *args, **kwargs)
             except Exception:
-<<<<<<< HEAD
                 print(f'{func} failed. Retrying.')
-=======
-                print('{} failed. Retrying.'.format(func))
->>>>>>> 17ed48f7
                 continue
         return func(self, *args, **kwargs)
     return with_retry
